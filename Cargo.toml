[workspace]
members = [
    'iml-agent-comms',
    'iml-agent',
    'iml-api',
    'iml-cmd',
    'iml-fs',
    'iml-job-scheduler-rpc',
    'iml-mailbox',
    'iml-manager-cli',
    'iml-manager-client',
    'iml-manager-env',
    'iml-orm',
    'iml-postgres',
    'iml-rabbit',
    'iml-request-retry',
    'iml-services/iml-action-runner',
    'iml-services/iml-devices',
    'iml-services/iml-ostpool',
    'iml-services/iml-postoffice',
<<<<<<< HEAD
    'iml-services/iml-postoffice',
=======
>>>>>>> 5c5152eb
    'iml-services/iml-service-queue',
    'iml-util',
    'iml-warp-drive',
    'iml-wire-types',
    'liblustreapi-types',
    'liblustreapi',
    'iml-timer',
    'number-formatter',
    'tokio-runtime-shutdown',
    'version-utils',
]

exclude = [
    'iml-gui/crate'
]<|MERGE_RESOLUTION|>--- conflicted
+++ resolved
@@ -18,10 +18,6 @@
     'iml-services/iml-devices',
     'iml-services/iml-ostpool',
     'iml-services/iml-postoffice',
-<<<<<<< HEAD
-    'iml-services/iml-postoffice',
-=======
->>>>>>> 5c5152eb
     'iml-services/iml-service-queue',
     'iml-util',
     'iml-warp-drive',
