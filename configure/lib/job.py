--- conflicted
+++ resolved
@@ -195,13 +195,9 @@
 
 class MountStep(Step):
     def _mount_command(self, target_mount):
-<<<<<<< HEAD
+        assert(target_mount.block_device.path != None)
         return lustre.mount(device=target_mount.block_device.path,
                             dir=target_mount.mount_point)
-=======
-        assert(target_mount.block_device.path != None)
-        return "mount -t lustre %s %s" % (target_mount.block_device.path, target_mount.mount_point)
->>>>>>> faafca11
 
     def is_idempotent(self):
         return True
