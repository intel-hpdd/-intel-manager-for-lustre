--- conflicted
+++ resolved
@@ -2,12 +2,8 @@
 // Use of this source code is governed by a MIT-style
 // license that can be found in the LICENSE file.
 
-<<<<<<< HEAD
 use chrono::prelude::*;
-use device_types::devices::Device;
-=======
 use device_types::{devices::Device, Command};
->>>>>>> beb6f0a7
 use diesel::{self, pg::upsert::excluded, prelude::*};
 use futures::{lock::Mutex, TryFutureExt, TryStreamExt};
 
@@ -114,37 +110,17 @@
     tokio::spawn(server);
 
     let mut s = consume_data::<(Device, Vec<Command>)>("rust_agent_device_rx");
+    let mut i = 0usize;
 
     while let Some((f, output)) = s.try_next().await? {
-        let (d, cs) = output;
-
-<<<<<<< HEAD
-    let mut i = 0usize;
-    // You may observe spurious updates.
-    // This means that, when a single device is mounted, updated device tree may come in here several times from a single host.
-    // This is due to two reasons:
-    // 1. The swap-emitter service on the storage node fires once per minute, so there will be an update of the tree at agent side at that interval no matter what.
-    // 2. When device-scanner starts it does not fill any of the state, so there will always be data sent for the first update (state #2 below).
-    //
-    // Device scanner switches its (previous, current) states like this:
-    // #       1               2                  3
-    // state   (None, None) -> (None, initial) -> (initial, initial)
-    // A change is observed when agent is polled while it's in the middle state, and it will be in that state for a minute until swap-emitter fires.
-    //
-    // In summary, you can observe up to a minute of incoming updates, with a period of roughly 10 seconds.
-    // The period is usually a bit longer due to overhead. So a max of 5 updates has been observed in practice.
-    //
-    while let Some((f, d)) = s.try_next().await? {
         let begin: DateTime<Local> = Local::now();
         tracing::info!("Iteration {}: begin: {}", i, begin);
-=======
-        let mut cache = cache2.lock().await;
->>>>>>> beb6f0a7
+
+        let (d, cs) = output;
 
         let mut cache = cache2.lock().await;
         cache.insert(f.clone(), d.clone());
 
-<<<<<<< HEAD
         assert!(
             match d {
                 Device::Root(_) => true,
@@ -175,29 +151,11 @@
             (middle2 - middle1).num_milliseconds(),
         );
 
-        i = i.wrapping_add(1);
-=======
-        let device_to_insert = NewChromaCoreDevice {
-            fqdn: f.to_string(),
-            devices: serde_json::to_value(d).expect("Could not convert incoming Devices to JSON."),
-        };
-
-        let new_device = diesel::insert_into(table)
-            .values(device_to_insert)
-            .on_conflict(fqdn)
-            .do_update()
-            .set(devices.eq(excluded(devices)))
-            .get_result_async::<ChromaCoreDevice>(&pool)
-            .await
-            .expect("Error saving new device");
-
-        tracing::info!("Inserted device from host {}", new_device.fqdn);
-        tracing::trace!("Inserted device {:?}", new_device);
-
         for c in cs {
             tracing::trace!("Got command {:?}", c);
         }
->>>>>>> beb6f0a7
+
+        i = i.wrapping_add(1);
     }
 
     Ok(())
