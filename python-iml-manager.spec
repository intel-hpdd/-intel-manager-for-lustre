%{?systemd_requires}
BuildRequires: systemd

# The install directory for the manager
%{?!manager_root: %global manager_root /usr/share/chroma-manager}
%global pypi_name iml-manager
%global version 5.1.0
%{?!python_sitelib: %global python_sitelib %(%{__python} -c "from distutils.sysconfig import get_python_lib; import sys; sys.stdout.write(get_python_lib())")}

%{?dist_version: %global source https://github.com/whamcloud/%{pypi_name}/archive/%{dist_version}.tar.gz}
%{?dist_version: %global archive_version %{dist_version}}
%{?!dist_version: %global source https://files.pythonhosted.org/packages/source/i/%{pypi_name}/%{pypi_name}-%{version}.tar.gz}
%{?!dist_version: %global archive_version %{version}}

Name:           python-%{pypi_name}
Version:        %{version}
# Release Start
Release:    1%{?dist}
# Release End
Summary:        The Integrated Manager for Lustre Monitoring and Administration Interface
License:        MIT
URL:            https://pypi.python.org/pypi/%{pypi_name}
Source0:        %{source}
Source1:        configuration.tar.gz

Group: Development/Libraries
BuildRoot: %{_tmppath}/%{name}-%{version}-%{release}-buildroot
Prefix: %{_prefix}
BuildArch:      noarch
Vendor: whamCloud <iml@whamcloud.com>
BuildRequires: python2-setuptools
BuildRequires: ed

%description
This is the Integrated Manager for Lustre Monitoring and Administration Interface

%package -n     python2-%{pypi_name}
Summary:        %{summary}
# Base / EPEL repos
Requires:       createrepo
Requires:       fence-agents
Requires:       fence-agents-virsh
Requires:       ntp
Requires:       pygobject2
Requires:       postgresql-server >= 9.2.24
Requires:       python-daemon
Requires:       python-gunicorn
Requires:       python-networkx
Requires:       python-ordereddict
Requires:       python-paramiko
Requires:       python-prettytable
Requires:       python-psycopg2 >= 2.7.7
Requires:       python-setuptools
Requires:       python-requests >= 2.6.0
Requires:       python-uuid
Requires:       python-dateutil >= 1.5
Requires:       python2-django-tastypie = 0.14.1
Requires:       python2-jsonschema >= 2.5.1
Requires:       python2-kombu >= 4.2.2
Requires:       python2-mimeparse
Requires:       python2-toolz
Requires:       rabbitmq-server >= 3.3.5-34
Requires:       Django >= 1.11, Django < 1.12
Requires:       policycoreutils-python
Requires:       system-config-firewall-base
Requires:       systemd-python
Requires:       nginx >= 1:1.12.2
Requires:       nodejs >= 1:6.16.0
Requires(post): selinux-policy-targeted
# IML Repo
Requires:       python2-django-picklefield >= 1.0.0
Requires:       iml-device-scanner-aggregator >= 3.0.0
Requires:       iml-gui >= 6.6.0
Requires:       iml-old-gui >= 3.1.3
Requires:       iml-online-help >= 2.6.0
Requires:       iml-realtime >= 7.0.2
Requires:       iml_sos_plugin >= 2.3
Requires:       iml-socket-worker >= 4.0.3
Requires:       iml-update-handler >= 1.0.3, iml-update-handler < 2
Requires:       iml-view-server >= 8.0.5
Requires:       iml-wasm-components >= 0.1.2
Requires:       python2-gevent >= 1.0.1
Requires:       python2-httpagentparser >= 1.5
Requires:       python2-iml-manager-cli = %{version}-%{release}
Requires:       python2-requests-unixsocket >= 0.1.5
Requires:       python2-massiviu >= 0.1.0-2
Requires:       rust-iml-action-runner >= 0.1.2
Requires:       rust-iml-agent-comms >= 0.1.2
<<<<<<< HEAD
Requires:       rust-iml-devices >= 0.1.2
=======
Requires:       rust-iml-api >= 0.1.2
Requires:       rust-iml-cli >= 0.1.2
Requires:       rust-iml-gui >= 0.1.0
>>>>>>> 587c1ce5
Requires:       rust-iml-mailbox >= 0.1.2
Requires:       rust-iml-ostpool >= 0.1.2
Requires:       rust-iml-postoffice >= 0.1.0
Requires:       rust-iml-warp-drive >= 0.1.2
# Other Repos
Requires:       influxdb
Requires:       grafana

Conflicts:      chroma-agent
Obsoletes:      chroma-manager
Provides:       chroma-manager
Obsoletes:      Django-south
Obsoletes:      django-celery
Obsoletes:      django-picklefield
Obsoletes:      django-tastypie
Obsoletes:      python2-django16
Obsoletes:      python2-dse

%{?python_provide:%python_provide python2-%{pypi_name}}

%description -n python2-%{pypi_name}
This is the Integrated Manager for Lustre Monitoring and Administration Interface

%package -n     python2-%{pypi_name}-libs
Summary:        Common libraries for Chroma Server
Group:          System/Libraries
Requires:       python2-iml-common1.4 >= 1.4.5
Obsoletes:      chroma-manager-libs
Provides:       chroma-manager-libs

%description -n     python2-%{pypi_name}-libs
This package contains libraries for Chroma CLI and Chroma Server.

%package -n     python2-%{pypi_name}-cli
Summary: Command-Line Interface for Chroma Server
Group: System/Utility
Requires: python2-iml-manager-libs = %{version}-%{release} python-argparse python-requests >= 2.6.0 python-tablib python-prettytable
Obsoletes: chroma-manager-cli
Provides: chroma-manager-cli

%description -n     python2-%{pypi_name}-cli
This package contains the Chroma CLI which can be used on a Chroma server
or on a separate node.

%package -n     python2-%{pypi_name}-integration-tests
Summary: Integrated Manager for Lustre Integration Tests
Group: Development/Tools
Requires: python-requests >= 2.6.0 python-nose python-nose-testconfig python-paramiko python-ordereddict python2-iml-common1.4 python-packaging
Requires: Django >= 1.11, Django < 1.12
%description -n     python2-%{pypi_name}-integration-tests
This package contains the Integrated Manager for Lustre integration tests and scripts and is intended
to be used by the Chroma test framework.

%pre
for port in 80 443; do
    if lsof -n -i :$port -s TCP:LISTEN; then
        echo "To install, port $port cannot be bound. Do you have Apache or some other web server running?"
        exit 1
    fi
done

%prep
%if %{?dist_version:1}%{!?dist_version:0}
%setup -n %{pypi_name}-%(echo %{archive_version} | sed -Ee '/^v([0-9]+\.)[0-9]+/s/^v(.*)/\1/')
%setup -T -D -a 1 -n %{pypi_name}-%(echo %{archive_version} | sed -Ee '/^v([0-9]+\.)[0-9]+/s/^v(.*)/\1/')
%else
%setup -n %{pypi_name}-%{version}
%setup -T -D -a 1 -n %{pypi_name}-%{version}
%endif
echo -e "/^DEBUG =/s/= .*$/= False/\nwq" | ed settings.py 2>/dev/null

%build
%{__python} setup.py build
# workaround setuptools inanity for top-level datafiles
cp -a wsgi.py build/lib
cp -a chroma-manager.conf.template build/lib
cp -a agent-bootstrap-script.template build/lib
cp -a *.profile build/lib
cp -a *.repo build/lib
gzip -9 chroma-config.1

%install
%{__python} setup.py -q install --skip-build --root=%{buildroot}
install -d -p $RPM_BUILD_ROOT%{manager_root}
mv $RPM_BUILD_ROOT/%{python_sitelib}/* $RPM_BUILD_ROOT%{manager_root}
# Do a little dance to get the egg-info in place
mv $RPM_BUILD_ROOT%{manager_root}/*.egg-info $RPM_BUILD_ROOT/%{python_sitelib}
mkdir -p $RPM_BUILD_ROOT%{_sysconfdir}/{init,logrotate,nginx/conf,nginx/default}.d
mkdir -p $RPM_BUILD_ROOT%{_sysconfdir}/rabbitmq
touch $RPM_BUILD_ROOT%{_sysconfdir}/nginx/conf.d/chroma-manager.conf
mkdir -p $RPM_BUILD_ROOT%{_sysconfdir}/rabbitmq
mkdir -p $RPM_BUILD_ROOT%{_sysconfdir}/grafana/provisioning/dashboards
mkdir -p $RPM_BUILD_ROOT%{_sysconfdir}/grafana/provisioning/datasources
cp -r grafana $RPM_BUILD_ROOT%{manager_root}
mv $RPM_BUILD_ROOT%{manager_root}/grafana/grafana-iml.ini $RPM_BUILD_ROOT%{_sysconfdir}/grafana/
mv $RPM_BUILD_ROOT%{manager_root}/grafana/dashboards/iml-dashboards.yaml $RPM_BUILD_ROOT%{_sysconfdir}/grafana/provisioning/dashboards
mv $RPM_BUILD_ROOT%{manager_root}/grafana/datasources/influxdb-iml-datasource.yml $RPM_BUILD_ROOT%{_sysconfdir}/grafana/provisioning/datasources
mkdir -p $RPM_BUILD_ROOT%{_unitdir}/grafana-server.service.d/
mv $RPM_BUILD_ROOT%{manager_root}/grafana/dropin-iml.conf $RPM_BUILD_ROOT%{_unitdir}/grafana-server.service.d/90-iml.conf
cp iml-manager-redirect.conf $RPM_BUILD_ROOT%{_sysconfdir}/nginx/default.d/iml-manager-redirect.conf
cp rabbitmq-env.conf $RPM_BUILD_ROOT%{_sysconfdir}/rabbitmq/rabbitmq-env.conf
mkdir -p $RPM_BUILD_ROOT%{_mandir}/man1
install chroma-config.1.gz $RPM_BUILD_ROOT%{_mandir}/man1
install -m 644 logrotate.cfg $RPM_BUILD_ROOT%{_sysconfdir}/logrotate.d/chroma-manager
mkdir -p $RPM_BUILD_ROOT%{_unitdir}/
mkdir -p $RPM_BUILD_ROOT%{_unitdir}/device-aggregator.service.d/
install -m 644 iml-manager.target $RPM_BUILD_ROOT%{_unitdir}/
install -m 644 iml-corosync.service $RPM_BUILD_ROOT%{_unitdir}/
install -m 644 iml-gunicorn.service $RPM_BUILD_ROOT%{_unitdir}/
install -m 644 iml-http-agent.service $RPM_BUILD_ROOT%{_unitdir}/
install -m 644 iml-job-scheduler.service $RPM_BUILD_ROOT%{_unitdir}/
install -m 644 iml-lustre-audit.service $RPM_BUILD_ROOT%{_unitdir}/
install -m 644 iml-plugin-runner.service $RPM_BUILD_ROOT%{_unitdir}/
install -m 644 iml-power-control.service $RPM_BUILD_ROOT%{_unitdir}/
install -m 644 iml-settings-populator.service $RPM_BUILD_ROOT%{_unitdir}/
install -m 644 iml-stats.service $RPM_BUILD_ROOT%{_unitdir}/
install -m 644 iml-syslog.service $RPM_BUILD_ROOT%{_unitdir}/
install -m 644 10-device-aggregator.service.conf $RPM_BUILD_ROOT%{_unitdir}/device-aggregator.service.d/
mkdir -p $RPM_BUILD_ROOT/var/log/chroma

# only include modules in the main package
for manager_file in $(find -L $RPM_BUILD_ROOT%{manager_root}/ -name "*.py"); do
    install_file=${manager_file/$RPM_BUILD_ROOT\///}
    echo "${install_file%.py*}.py*" >> manager.files
done

# only include modules in the cli package
for cli_file in $(find -L $RPM_BUILD_ROOT%{manager_root}/chroma_cli/ -name "*.py"); do
    install_file=${cli_file/$RPM_BUILD_ROOT\///}
    echo "${install_file%.py*}.py*" >> cli.files
done

# This is fugly, but it's cleaner than moving things around to get our
# modules in the standard path.
entry_scripts="/usr/bin/chroma-config /usr/bin/chroma"
for script in $entry_scripts; do
  ed $RPM_BUILD_ROOT$script <<EOF
/import load_entry_point/ a
sys.path.insert(0, "%{manager_root}")
.
w
q
EOF
done

%clean
rm -rf $RPM_BUILD_ROOT

%post -n python2-%{pypi_name}
if [ $1 -eq 1 ]; then
    systemctl enable nginx

    echo "Thank you for installing IML. To complete your installation, please"
    echo "run \"chroma-config setup\""
fi

if [ $1 -gt 1 ]; then
    systemctl reload nginx

    echo "Thank you for updating IML. To complete your upgrade, please"
    echo "run \"chroma-config setup\""
fi

%posttrans -n python2-%{pypi_name}
if [ -d %{_localstatedir}/lib/rpm-state/%{name}/ ]; then
    mkdir -p /var/lib/chroma/
    cp -rf %{_localstatedir}/lib/rpm-state/%{name}/* /var/lib/chroma/
    rm -rf %{_localstatedir}/lib/rpm-state/%{name}/
    rm -rf /var/lib/chroma/repo/iml-agent
fi

%triggerun -n python2-%{pypi_name} -- chroma-manager
mkdir -p %{_localstatedir}/lib/rpm-state/%{name}/
cp -r /var/lib/chroma/* %{_localstatedir}/lib/rpm-state/%{name}/

%posttrans -n python2-%{pypi_name}-libs
rmdir %{python_sitelib}/iml_manager-5.0.*.egg-info 2> /dev/null || :

%preun -n python2-%{pypi_name}
%systemd_preun iml-manager.target
%systemd_preun iml-corosync.service
%systemd_preun iml-gunicorn.service
%systemd_preun iml-http-agent.service
%systemd_preun iml-job-scheduler.service
%systemd_preun iml-lustre-audit.service
%systemd_preun iml-plugin-runner.service
%systemd_preun iml-power-control.service
%systemd_preun iml-realtime.service
%systemd_preun iml-settings-populator.service
%systemd_preun iml-stats.service
%systemd_preun iml-syslog.service
%systemd_preun iml-view-server.service
%systemd_preun iml-warp-drive.service

%postun -n python2-%{pypi_name}
if [ $1 -lt 1 ]; then
    for port in 80 443; do
        firewall-cmd --permanent --remove-port=$port/tcp
        firewall-cmd --remove-port=$port/tcp
    done
    firewall-cmd --permanent --remove-port=123/udp
    firewall-cmd --remove-port=123/udp
fi

%files -f manager.files -n python2-%{pypi_name}
%defattr(-,root,root)
%attr(0700,root,root)%{_bindir}/chroma-config
%dir %attr(0755,nginx,nginx)%{manager_root}
%dir %attr(0755,nginx,nginx)/var/log/chroma
%ghost %{_sysconfdir}/nginx/conf.d/chroma-manager.conf
%{_sysconfdir}/nginx/default.d/iml-manager-redirect.conf
%{_sysconfdir}/rabbitmq/rabbitmq-env.conf
%{_sysconfdir}/grafana/grafana-iml.ini
%{_unitdir}/grafana-server.service.d/90-iml.conf
%attr(0755,root,root)%{_mandir}/man1/chroma-config.1.gz
%attr(0644,root,root)%{_sysconfdir}/logrotate.d/chroma-manager
%attr(0644,root,grafana)%{_sysconfdir}/grafana/provisioning/dashboards/iml-dashboards.yaml
%attr(0644,root,grafana)%{manager_root}/grafana/dashboards/stratagem-dashboard*.json
%attr(0644,root,grafana)%{_sysconfdir}/grafana/provisioning/datasources/influxdb-iml-datasource.yml
%attr(0644,root,root)%{_unitdir}/iml-manager.target
%attr(0644,root,root)%{_unitdir}/*.service
%attr(0644,root,root)%{_unitdir}/device-aggregator.service.d/10-device-aggregator.service.conf
%attr(0755,root,root)%{manager_root}/manage.py
%{manager_root}/agent-bootstrap-script.template
%{manager_root}/chroma-manager.conf.template
%{manager_root}/chroma_core/fixtures/
%{manager_root}/polymorphic/COPYING
%config(noreplace) %{manager_root}/*.repo
%{manager_root}/*.profile

# Stuff below goes into the -cli/-lib packages
%exclude %{manager_root}/chroma_cli
%exclude %{python_sitelib}/*.egg-info/
# will go into the -tests packages
%exclude %{manager_root}/example_storage_plugin_package
%exclude %{manager_root}/tests
%doc licenses/*

%files -n python2-%{pypi_name}-libs
%{python_sitelib}/*.egg-info/

%files -f cli.files -n python2-%{pypi_name}-cli
%defattr(-,root,root)
%{_bindir}/chroma

%files -n python2-%{pypi_name}-integration-tests
%defattr(-,root,root)
%{manager_root}/tests/__init__.py
%{manager_root}/tests/utils/*
%{manager_root}/tests/sample_data/*
%{manager_root}/tests/plugins/*
%{manager_root}/tests/integration/*<|MERGE_RESOLUTION|>--- conflicted
+++ resolved
@@ -86,13 +86,10 @@
 Requires:       python2-massiviu >= 0.1.0-2
 Requires:       rust-iml-action-runner >= 0.1.2
 Requires:       rust-iml-agent-comms >= 0.1.2
-<<<<<<< HEAD
-Requires:       rust-iml-devices >= 0.1.2
-=======
 Requires:       rust-iml-api >= 0.1.2
 Requires:       rust-iml-cli >= 0.1.2
+Requires:       rust-iml-devices >= 0.1.2
 Requires:       rust-iml-gui >= 0.1.0
->>>>>>> 587c1ce5
 Requires:       rust-iml-mailbox >= 0.1.2
 Requires:       rust-iml-ostpool >= 0.1.2
 Requires:       rust-iml-postoffice >= 0.1.0
